--- conflicted
+++ resolved
@@ -40,11 +40,7 @@
 
 public final class TermSuggester extends Suggester<TermSuggestionContext> {
 
-<<<<<<< HEAD
-    static final TermSuggester PROTOTYPE = new TermSuggester();
-=======
     public static final TermSuggester PROTOTYPE = new TermSuggester();
->>>>>>> bbeb09ea
 
     @Override
     public TermSuggestion innerExecute(String name, TermSuggestionContext suggestion, IndexSearcher searcher, CharsRefBuilder spare)
